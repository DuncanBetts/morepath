--- conflicted
+++ resolved
@@ -789,8 +789,7 @@
         # reverse parameters
         def load(request, json):
             return obj(json, request)
-<<<<<<< HEAD
-        registry.register(generic.load_json, (Request, object), load)
+        registry.register_function(generic.load_json, load)
 
 
 @App.directive('link_prefix')
@@ -808,7 +807,4 @@
         return ()
 
     def perform(self, registry, obj):
-        registry.register(generic.link_prefix, (Request,), obj)
-=======
-        registry.register_function(generic.load_json, load)
->>>>>>> 4fd5e5f3
+        registry.register_function(generic.link_prefix, obj)