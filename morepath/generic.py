import reg


@reg.dispatch('obj')
def consume(request, obj):
    """Consume request.unconsumed to new obj, starting with obj.

    Returns the new model instance, or None if no new instance could be found.

    Adjusts request.unconsumed with the remaining unconsumed stack.
    """
    return None


@reg.dispatch('obj')
<<<<<<< HEAD
def path(obj):
    """Get the path and parameters for an object in its own application.
>>>>>>> Reorganize Morepath in terms of the new reg. Many tests are starting to
    """
    return None
=======
def context(obj):
    """Get the context dictionary available for a model instance.
    """
    raise NotImplementedError  # pragma: nocoverage


@reg.dispatch('obj')
def path(obj):
    """Get the path and parameters for an object in its own application.
    """
    raise LinkError()
>>>>>>> a6a666bc


@reg.dispatch('obj')
def link(request, obj, mounted):
    """Create a link (URL) to a model, including any mounted applications.
    """
    raise NotImplementedError  # pragma: nocoverage


<<<<<<< HEAD
=======
@reg.dispatch('obj')
def traject(obj):
    """Get traject for obj.
    """
    return None

>>>>>>> a6a666bc

@reg.dispatch_external_predicates()
def view(request, obj):
    """Get the view that represents the obj in the context of a request.

    This view is a representation of the obj that can be rendered to
    a response. It may also return a Response directly. If a string is
    returned, the string is converted to a Response with the string as
    the response body.
    """
    raise NotImplementedError  # pragma: nocoverage


@reg.dispatch('obj')
def response(request, obj):
    """Get a Response for the obj in the context of the request.
    """
    return None


@reg.dispatch()
def settings():
    """Return current settings object.

    In it are sections, and inside of the sections are the setting values.
    If there is a ``logging`` section and a ``loglevel`` setting in it,
    this is how you would access it::

      settings().logging.loglevel

    """
    raise NotImplementedError  # pragma: nocoverage


@reg.dispatch()
def identify(request):
    """Returns an Identity or None if no identity can be found.

    Can also return NO_IDENTITY, but None is converted automatically
    to this.
    """
    raise NotImplementedError  # pragma: nocoverage


@reg.dispatch()
def verify_identity(identity):
    """Returns True if the claimed identity can be verified.
    """
    return False


@reg.dispatch()
def remember_identity(response, request, identity):
    """Modify response so that identity is remembered by client.
    """
    raise NotImplementedError  # pragma: nocoverage


@reg.dispatch()
def forget_identity(response, request):
    """Modify response so that identity is forgotten by client.
    """
    raise NotImplementedError  # pragma: nocoverage


@reg.dispatch('identity', 'obj', 'permission')
def permits(identity, obj, permission):
    """Returns True if identity has permission for model.

    identity can be the special NO_IDENTITY singleton; register for
    NoIdentity to handle this case separately.
    """
    raise NotImplementedError  # pragma: nocoverage


<<<<<<< HEAD
=======
@reg.dispatch('mounted')
def linkmaker(request, mounted):
    """Returns a link maker for request and mounted.
    """
    raise NotImplementedError  # pragma: nocoverage


>>>>>>> a6a666bc
@reg.dispatch()
def load_json(request, json):
    """Load JSON as some object.

    Can return any Python object.
    """
    return json


@reg.dispatch('obj')
def dump_json(request, obj):
    """Dump an object as JSON.

    ``obj`` is any Python object, try to interpret it as JSON.

    The return value is JSON-serialized.
    """
    return obj<|MERGE_RESOLUTION|>--- conflicted
+++ resolved
@@ -13,25 +13,10 @@
 
 
 @reg.dispatch('obj')
-<<<<<<< HEAD
-def path(obj):
-    """Get the path and parameters for an object in its own application.
->>>>>>> Reorganize Morepath in terms of the new reg. Many tests are starting to
-    """
-    return None
-=======
-def context(obj):
-    """Get the context dictionary available for a model instance.
-    """
-    raise NotImplementedError  # pragma: nocoverage
-
-
-@reg.dispatch('obj')
 def path(obj):
     """Get the path and parameters for an object in its own application.
     """
-    raise LinkError()
->>>>>>> a6a666bc
+    return None
 
 
 @reg.dispatch('obj')
@@ -41,15 +26,6 @@
     raise NotImplementedError  # pragma: nocoverage
 
 
-<<<<<<< HEAD
-=======
-@reg.dispatch('obj')
-def traject(obj):
-    """Get traject for obj.
-    """
-    return None
-
->>>>>>> a6a666bc
 
 @reg.dispatch_external_predicates()
 def view(request, obj):
@@ -125,16 +101,6 @@
     raise NotImplementedError  # pragma: nocoverage
 
 
-<<<<<<< HEAD
-=======
-@reg.dispatch('mounted')
-def linkmaker(request, mounted):
-    """Returns a link maker for request and mounted.
-    """
-    raise NotImplementedError  # pragma: nocoverage
-
-
->>>>>>> a6a666bc
 @reg.dispatch()
 def load_json(request, json):
     """Load JSON as some object.
